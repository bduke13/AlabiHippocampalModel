--- conflicted
+++ resolved
@@ -6,11 +6,7 @@
 
 
 class RewardCellLayer:
-<<<<<<< HEAD
-    def __init__(self, num_reward_cells=10, input_dim=200, num_replay=3, context=0):
-=======
     def __init__(self, num_reward_cells=1, input_dim=200, num_replay=3, context=0):
->>>>>>> 3844651b
         """
         Initializes the Reward Cell Layer.
 
@@ -34,15 +30,6 @@
         self.num_replay = num_replay
 
         # Initialize weights with small random values
-<<<<<<< HEAD
-        self.w_in = tf.Variable(
-            tf.zeros((num_reward_cells, input_dim)), dtype=tf.float32
-        )
-
-        # Effective input weight matrix, used for updating during visits
-        self.w_in_effective = tf.Variable(
-            tf.zeros((num_reward_cells, input_dim)), dtype=tf.float32
-=======
         initializer = tf.keras.initializers.RandomNormal(mean=0.0, stddev=0.01)
     
         self.w_in = tf.Variable(
@@ -51,7 +38,6 @@
     
         self.w_in_effective = tf.Variable(
             tf.identity(self.w_in), dtype=tf.float32
->>>>>>> 3844651b
         )
 
     def update_reward_cell_activations(self, input_data, visit=False):
@@ -140,10 +126,6 @@
         delta = next_reward - prediction
 
         # Update weights based on the TD learning rule
-<<<<<<< HEAD
-        learning_rate = 0.1  # Adjust the learning rate as needed
-=======
         learning_rate = 0.2  # Adjust the learning rate as needed
->>>>>>> 3844651b
         updated_weights = self.w_in_effective[self.context] + learning_rate * delta * input_data
         self.w_in_effective = tf.tensor_scatter_nd_update(self.w_in_effective, [[self.context]], [updated_weights])