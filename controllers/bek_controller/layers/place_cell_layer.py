import numpy as np
import tensorflow as tf
from numpy.random import default_rng
from enums import RobotStage, RobotMode
from layers.boundary_vector_cell_layer import BoundaryVectorCellLayer

tf.random.set_seed(5)

<<<<<<< HEAD

=======
>>>>>>> 3844651b
class PlaceCellLayer:
    """
    The PlaceCellLayer class models a layer of place cells that receive input from a Boundary Vector Cell (BVC) layer.
    Place cells develop spatially localized receptive fields (place fields) through competitive learning and synaptic plasticity.

    This implementation is based on the model described in Chapter 3 of the dissertation, specifically Equations (3.2a), (3.2b), and (3.3).
    """

    def __init__(
        self,
        bvc_layer: BoundaryVectorCellLayer,
        num_pc: int = 200,
        timestep: int = 32 * 3,
        n_hd: int = 8,
    ):
        """
        Initializes the Place Cell Layer.

        Parameters:
        - num_pc (int): Number of place cells in the layer.
        - input_dim (int): Dimension of the input vector to the layer (e.g., 720 for RPLidar).
        - timestep (int): Time step for simulation or learning updates (in milliseconds).
        - max_dist (float): Maximum distance that the boundary vector cells (BVCs) respond to.
        - n_hd (int): Number of head direction cells.
        """
        rng = default_rng()

        # Number of place cells
        self.num_pc = num_pc

        # Initialize the Boundary Vector Cell (BVC) layer
        self.bvc_layer = bvc_layer

        # Number of BVCs (Boundary Vector Cells)
        self.num_bvc = self.bvc_layer.num_bvc

        # Input weight matrix connecting place cells to BVCs
        # Initialized with a 20% probability of connection
        # Shape: (num_pc, num_bvc)
        self.w_in = tf.Variable(
            rng.binomial(1, 0.2, (num_pc, self.num_bvc)), dtype=tf.float32
        )

        # Recurrent weight matrix for head direction and place cell interactions
        # Shape: (n_hd, num_pc, num_pc)
        self.w_rec_hd_place = tf.zeros(shape=(n_hd, num_pc, num_pc), dtype=tf.float32)

        # Activation values for place cells
        # Shape: (num_pc,)
        self.place_cell_activations = tf.zeros(num_pc, dtype=tf.float32)

        # Time constant for updating place cell activations
        self.tau = timestep / 1000  # Convert timestep to seconds

        # Activation values for boundary vector cells (BVCs)
        # Shape: (num_bvc,)
        self.bvc_activations = tf.zeros(self.num_bvc, dtype=tf.float32)

        # Coefficient to modify effect of place cell recurrent inhibition (Γ_pp in Equation 3.2a)
        self.gamma_pp = 0.5

        # Coefficient to modify effect of boundary vector cell afferent inhibition (Γ_pb in Equation 3.2a)
        self.gamma_pb = 0.3

        # Time constant for the membrane potential dynamics of place cells (τ_p in Equation 3.2a)
        self.tau_p = 0.1

        # Normalization factor for synaptic weight updates (α_pb in Equation 3.3)
        self.alpha_pb = np.sqrt(0.5)

        # Previous place cell activations
        # Shape: (num_pc,)
        self.prev_place_cell_activations = tf.zeros(num_pc, dtype=tf.float32)

        # Initial weights for the input connections from BVCs to place cells
        self.initial_w_in = tf.Variable(self.w_in)

        # Temporary variable for the current activation update step
        # Shape: (num_pc,)
        self.activation_update = tf.zeros_like(
            self.place_cell_activations, dtype=tf.float32
        )

        # Placeholder for recurrent inputs (not used in this simplified model)
        self.recurrent_input = 0

        # Head direction modulation (if applicable)
        self.head_direction_modulation = None

        # Boundary cell activation values (if any boundary cells are used)
        # Shape: (n_hd, num_pc)
        self.boundary_cell_activations = tf.zeros((n_hd, num_pc))

        # Trace of place cell activations for eligibility tracking
        self.place_cell_trace = tf.zeros_like(self.place_cell_activations)

        # Trace of head direction cells for eligibility tracking
        # Shape: (n_hd, 1, 1)
        self.hd_cell_trace = tf.zeros((n_hd, 1, 1), tf.float64)

    def get_place_cell_activations(
<<<<<<< HEAD
        self, input_data, hd_activations, mode="learn", collided=False
=======
        self, input_data, hd_activations, mode=RobotMode.LEARNING, collided=False
>>>>>>> 3844651b
    ):
        """
        Computes the activation of place cells based on the input from boundary vector cells (BVCs) and head direction activations.

        Parameters:
        - input_data (tuple): Input to the BVC layer.
            - input_data[0]: Array of distances (e.g., from LiDAR or range finder).
            - input_data[1]: Array of angles corresponding to those distances.
        - hd_activations (array): Head direction activations.
        - mode (str): Operation mode, typically "learning" or "dmtp".
        - collided (bool): Indicates if the agent has collided with an obstacle.
        """
        # Store the previous place cell activations
        self.prev_place_cell_activations = tf.identity(self.place_cell_activations)

        # Compute BVC activations based on the input distances and angles
        self.bvc_activations = self.bvc_layer.get_bvc_activation(
            input_data[0], input_data[1]
        )

        # Compute the input to place cells by taking the dot product of the input weights and BVC activations
        # Afferent excitation term: ∑_j W_ij^{pb} v_j^b (Equation 3.2a)
        afferent_excitation = tf.tensordot(self.w_in, self.bvc_activations, axes=1)

        # Compute the total BVC activity for afferent inhibition
        # Afferent inhibition term: Γ^{pb} ∑_j v_j^b (Equation 3.2a)
        afferent_inhibition = self.gamma_pb * tf.reduce_sum(self.bvc_activations)

        # Compute the total place cell activity for recurrent inhibition
        # Recurrent inhibition term: Γ^{pp} ∑_j v_j^p (Equation 3.2a)
        recurrent_inhibition = self.gamma_pp * tf.reduce_sum(
            tf.cast(self.place_cell_activations, tf.float32)
        )

        # Update the activation variable `activation_update` with the new input, applying the membrane potential dynamics
        # Equation (3.2a): τ_p (ds_i^p/dt) = -s_i^p + afferent_excitation - afferent_inhibition - recurrent_inhibition
        self.activation_update += self.tau_p * (
            -self.activation_update
            + afferent_excitation
            - afferent_inhibition
            - recurrent_inhibition
        )

        # Apply ReLU followed by tanh to compute the new place cell activations
        # Equation (3.2b): v_i^p = tanh([ψ s_i^p]_+)
        # Here, ψ is implicitly set to 1
        self.place_cell_activations = tf.tanh(tf.nn.relu(self.activation_update))

        # Update the eligibility trace and weights if in "dmtp" mode and no collision
        if np.any(self.place_cell_activations) and mode == RobotMode.DMTP and not collided:
            # Update the eligibility trace for place cells and head direction cells
            # Eligibility traces are used for temporal difference learning and sequence encoding
            if self.place_cell_trace is None:
                self.place_cell_trace = tf.zeros_like(self.place_cell_activations)
            self.place_cell_trace += (
                self.tau / 3 * (self.place_cell_activations - self.place_cell_trace)
            )
            self.hd_cell_trace += (
                self.tau
                / 3
                * (
                    np.nan_to_num(hd_activations)[:, np.newaxis, np.newaxis]
                    - self.hd_cell_trace
                )
            )

            # Update recurrent weights for place cell interactions modulated by head direction
            # This implements sequence learning and is similar to STDP
            self.w_rec_hd_place += tf.cast(
                np.nan_to_num(hd_activations)[:, np.newaxis, np.newaxis], tf.float32
            ) * (
                tf.tensordot(
                    self.place_cell_activations[:, np.newaxis],
                    self.place_cell_trace[np.newaxis, :],
                    axes=1,
                )
                - tf.tensordot(
                    self.place_cell_trace[:, np.newaxis],
                    self.place_cell_activations[np.newaxis, :],
                    axes=1,
                )
            )

        # Update the input weights based on the current activations and BVC activations
        # This is the competitive learning rule from Equation (3.3)
        if np.any(self.place_cell_activations):
            # Compute the weight update according to Oja's rule (Equation 3.3)
            weight_update = self.tau * (
                self.place_cell_activations[:, np.newaxis]
                * (
                    self.bvc_activations[np.newaxis, :]
                    - (1 / self.alpha_pb)
                    * self.place_cell_activations[:, np.newaxis]
                    * self.w_in
                )
            )
            # Update the input weights from BVCs to place cells
            self.w_in.assign_add(weight_update)

    def reset_activations(self):
        """
        Resets the place cell activations and related variables to zero.
        """
        self.place_cell_activations *= 0
        self.activation_update *= 0
        self.place_cell_trace = None

    def preplay(self, direction, num_steps=1):
        """
        Simulates the exploitation or preplay of place cell activations based on the recurrent weights.
        This is used to predict future states without actual movement.

        Parameters:
        - direction (int): The index of the head direction in which to exploit the recurrent weights.
        - num_steps (int): Number of exploitation steps to perform (simulates looking ahead).

        Returns:
        - place_cell_activations (tf.Tensor): The updated place cell activations after exploitation.
        """
        # Copy the current place cell activations
        # Shape: (num_pc,)
        place_cell_activations = tf.identity(self.place_cell_activations)

        # Iterate to update the place cell activations
        for step in range(num_steps):
            # Store previous activations
            previous_activations = tf.identity(place_cell_activations)

            # Compute new activations based on recurrent weights and previous activations
            # The recurrent weights are modulated by the specified head direction
            place_cell_activations = tf.tanh(
                tf.nn.relu(
                    tf.tensordot(
                        tf.cast(self.w_rec_hd_place[direction], tf.float32),
                        previous_activations,
                        axes=1,
                    )
                    - previous_activations
                )
            )

        # Return the updated place cell activations
        return place_cell_activations

    def __getitem__(self, index):
        """
        Retrieves the place cell activation at the specified index.
        Example: activation = place_cell_layer[5]  # Activation of the place cell at index 5

        Parameters:
        - index (int): The index of the place cell activation to retrieve.

        Returns:
        - activation (float): The activation value of the place cell at the specified index.
        """
        return self.place_cell_activations[index]<|MERGE_RESOLUTION|>--- conflicted
+++ resolved
@@ -6,10 +6,6 @@
 
 tf.random.set_seed(5)
 
-<<<<<<< HEAD
-
-=======
->>>>>>> 3844651b
 class PlaceCellLayer:
     """
     The PlaceCellLayer class models a layer of place cells that receive input from a Boundary Vector Cell (BVC) layer.
@@ -111,11 +107,7 @@
         self.hd_cell_trace = tf.zeros((n_hd, 1, 1), tf.float64)
 
     def get_place_cell_activations(
-<<<<<<< HEAD
-        self, input_data, hd_activations, mode="learn", collided=False
-=======
         self, input_data, hd_activations, mode=RobotMode.LEARNING, collided=False
->>>>>>> 3844651b
     ):
         """
         Computes the activation of place cells based on the input from boundary vector cells (BVCs) and head direction activations.
@@ -270,5 +262,4 @@
 
         Returns:
         - activation (float): The activation value of the place cell at the specified index.
-        """
-        return self.place_cell_activations[index]+        """