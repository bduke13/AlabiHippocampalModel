--- conflicted
+++ resolved
@@ -168,13 +168,8 @@
     plot_overlayed_cells(
         hmap_pcn=hmap_pcn,
         hmap_x=hmap_x,
-<<<<<<< HEAD
-        hmap_z=hmap_z,
-        gridsize=100,
-=======
         hmap_y=hmap_y,
         gridsize=60,
->>>>>>> 65667b61
         num_cells_to_sample=None,  # Use all cells with non-zero activation
         show_plot=True,
         save_path=None,
