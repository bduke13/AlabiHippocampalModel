--- conflicted
+++ resolved
@@ -1,7 +1,4 @@
-<<<<<<< HEAD
-=======
 # %%
->>>>>>> a52a52d9
 import matplotlib.pyplot as plt
 import torch
 import numpy as np
