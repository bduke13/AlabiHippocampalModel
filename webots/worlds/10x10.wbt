#VRML_SIM R2025a utf8

EXTERNPROTO "https://raw.githubusercontent.com/cyberbotics/webots/R2025a/projects/robots/irobot/create/protos/Create.proto"
EXTERNPROTO "https://raw.githubusercontent.com/cyberbotics/webots/R2025a/projects/objects/floors/protos/RectangleArena.proto"
EXTERNPROTO "https://raw.githubusercontent.com/cyberbotics/webots/R2025a/projects/objects/backgrounds/protos/TexturedBackground.proto"

WorldInfo {
  info [
    "iRobot Create simulation"
    "The vacuum cleaner robot goes randomly into the apartment while a supervisor tracks its position and alterates the ground texture."
    "The robot can be stopped by the virtual walls emitting IR light."
  ]
  title "iRobot Create"
  coordinateSystem "NUE"
}
Viewpoint {
  orientation -0.7071057814660382 0.7071077809056435 5.551115123136879e-17 3.1415966524690035
  position 2.3727299335633224e-05 29.03850442473457 -2.372736642485946e-05
  near 0.1
  follow "Create"
  followType "None"
}
TexturedBackground {
}
RectangleArena {
  rotation 1 0 0 -1.5707953071795862
  floorSize 10 10
  floorAppearance NULL
<<<<<<< HEAD
  wallHeight 0.5
=======
  wallHeight 0.4
>>>>>>> a52a52d9
}
DirectionalLight {
  direction 0 -1 0
}
Pose {
  translation -3 0 3
  rotation 1 0 0 -1.5708
  children [
    Shape {
      appearance Appearance {
        material Material {
          diffuseColor 1 0 0
        }
      }
      geometry Cylinder {
        height 0.001
        radius 0.3
      }
    }
  ]
}
DEF agent Create {
  hidden position_0_0 60451.27364363385
  hidden position_0_1 61147.711589129794
  hidden linearVelocity_0 2.393564111836055e-07 0.0001365911530640827 -1.3964841871732788e-06
  hidden angularVelocity_0 -3.2324466810444755e-05 -2.01297154850453e-09 -5.541850346597083e-06
  hidden rotation_5 0 1 0 1.562317684684781
  hidden linearVelocity_5 -8.487870683082505e-08 0.0002323247216535498 -1.0576688132850532e-06
  hidden angularVelocity_5 -3.507159846978289e-05 -1.7690705869764252e-09 6.868662047530426e-06
  hidden rotation_6 0 1 0 0.9040341570129442
  hidden linearVelocity_6 4.2811152410446337e-07 0.00023189329922654388 -9.443053701990498e-07
  hidden angularVelocity_6 -2.957733415213501e-05 -2.2067631650052227e-09 -1.7951879621500924e-05
  hidden translation_10 5.303717149107712e-05 3.135965476297464e-05 -5.5583219886329305e-06
  hidden rotation_10 0.8442476007764521 -0.3789756323248236 -0.3789768577198406 1.7393144680260253
  hidden linearVelocity_10 2.499068008420542e-07 0.00011365240667350989 -1.456667284750474e-06
  hidden angularVelocity_10 -3.2324468347861054e-05 -2.0144598497868414e-09 -5.5418518330693884e-06
  hidden translation_11 6.171589492076635e-05 -5.508547016086496e-05 -9.745539843147855e-06
  hidden rotation_11 0.30254218874978006 -0.67396594221927 -0.6739719079865154 2.554028407589706
  hidden linearVelocity_11 2.4978772742289234e-07 0.00011392448518167404 -1.4560850162015703e-06
  hidden angularVelocity_11 -3.232446900166851e-05 -2.014458411889968e-09 -5.541849461472116e-06
  translation 1.40311433438468 0.044186481340165173 1.4159691458047037
  rotation -0.6607352787486408 0.5303053028717288 0.5312298722427797 1.9727887896457816
  controller "multiscale_controller"
  supervisor TRUE
  bodySlot [
    Solid {
      translation 0 0 0.04
      children [
        Display {
          width 100
          height 100
        }
        Compass {
        }
        DEF range-finder RangeFinder {
          fieldOfView 6.28
          width 720
          height 1
          projection "cylindrical"
          maxRange 10
        }
        Shape {
          appearance PBRAppearance {
          }
          geometry Cylinder {
            height 0.04
            radius 0.05
          }
        }
      ]
    }
  ]
}<|MERGE_RESOLUTION|>--- conflicted
+++ resolved
@@ -26,11 +26,7 @@
   rotation 1 0 0 -1.5707953071795862
   floorSize 10 10
   floorAppearance NULL
-<<<<<<< HEAD
-  wallHeight 0.5
-=======
   wallHeight 0.4
->>>>>>> a52a52d9
 }
 DirectionalLight {
   direction 0 -1 0
