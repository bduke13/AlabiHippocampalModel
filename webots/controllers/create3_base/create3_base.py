--- conflicted
+++ resolved
@@ -26,10 +26,7 @@
     start_loc=[4, -4],
     goal_location=[-3, 3],
     max_dist=10,
-<<<<<<< HEAD
-=======
     show_bvc_activation=False,
->>>>>>> 066cd80f
 )
 
 bot.run()