--- conflicted
+++ resolved
@@ -278,11 +278,7 @@
             bvc = BoundaryVectorCellLayer(
                 n_res=self.lidar_resolution,
                 n_hd=n_hd,
-<<<<<<< HEAD
-                sigma_theta=0.01,
-=======
                 sigma_theta=10,
->>>>>>> 066cd80f
                 sigma_r=0.5,
                 max_dist=self.max_dist,
                 num_bvc_per_dir=50,
@@ -559,12 +555,8 @@
             hd_activations=self.hd_activations,
             collided=torch.any(self.collided),
         )
-<<<<<<< HEAD
-        self.pcn.bvc_layer.plot_activation(self.boundaries.cpu())
-=======
         if self.show_bvc_activation:
             self.pcn.bvc_layer.plot_activation(self.boundaries.cpu())
->>>>>>> 066cd80f
 
         # Advance simulation one timestep
         self.step(self.timestep)
