--- conflicted
+++ resolved
@@ -278,11 +278,7 @@
             bvc = BoundaryVectorCellLayer(
                 n_res=self.lidar_resolution,
                 n_hd=n_hd,
-<<<<<<< HEAD
-                sigma_theta=np.deg2rad(90),
-=======
                 sigma_theta=10,
->>>>>>> 65667b61
                 sigma_r=0.5,
                 max_dist=self.max_dist,
                 num_bvc_per_dir=50,
