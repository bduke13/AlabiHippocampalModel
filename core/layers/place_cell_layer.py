--- conflicted
+++ resolved
@@ -25,13 +25,8 @@
         n_hd: int = 8,
         enable_ojas: bool = False,
         enable_stdp: bool = False,
-<<<<<<< HEAD
-        w_in_init_ratio: float = 0.2,
-        device: str = "cpu",
-=======
         w_in_init_ratio: float = 0.25,
         device: torch.device = torch.device("cpu"),
->>>>>>> ea20b0ca
         dtype: torch.dtype = torch.float32,
         gamma_pp: float = 0.5,
         gamma_pb: float = 0.3,
